--- conflicted
+++ resolved
@@ -2,32 +2,6 @@
 
   <PropertyGroup>
     <TargetFramework>net6.0</TargetFramework>
-<<<<<<< HEAD
-    <AspNetCoreHostingModel>InProcess</AspNetCoreHostingModel>
-    <IsPackable>false</IsPackable>
-    <Authors>RaisedApp</Authors>
-    <Company>RaisedApp</Company>
-    <Copyright>Copyright © 2019 - Present</Copyright>
-    <PackageLicenseFile>LICENSE</PackageLicenseFile>
-    <PackageProjectUrl>https://github.com/raisedapp/Hangfire.Storage.SQLite</PackageProjectUrl>
-    <RepositoryUrl>https://github.com/raisedapp/Hangfire.Storage.SQLite</RepositoryUrl>
-    <RepositoryType>git</RepositoryType> 
-  </PropertyGroup>
-
-  <ItemGroup>
-    <PackageReference Include="Hangfire" Version="1.7.31" />
-    <PackageReference Include="Hangfire.Heartbeat" Version="0.5.1" />
-    <PackageReference Include="Hangfire.JobsLogger" Version="0.2.1" />
-    <PackageReference Include="Microsoft.AspNetCore.App" />
-    <PackageReference Include="Microsoft.AspNetCore.Razor.Design" Version="2.2.0" PrivateAssets="All" />
-  </ItemGroup>
-
-  <ItemGroup>
-    <None Include="..\..\..\LICENSE">
-      <Pack>True</Pack>
-      <PackagePath></PackagePath>
-    </None>
-=======
     <Nullable>enable</Nullable>
     <ImplicitUsings>enable</ImplicitUsings>
   </PropertyGroup>
@@ -36,7 +10,6 @@
     <PackageReference Include="Hangfire" Version="1.8.0" />
     <PackageReference Include="Hangfire.Heartbeat" Version="0.5.1" />
     <PackageReference Include="Hangfire.JobsLogger" Version="0.2.1" />
->>>>>>> d4005c1c
   </ItemGroup>
 
   <ItemGroup>
