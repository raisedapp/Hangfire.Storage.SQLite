--- conflicted
+++ resolved
@@ -3,19 +3,8 @@
   <PropertyGroup>
     <OutputType>Exe</OutputType>
     <TargetFramework>net6.0</TargetFramework>
-<<<<<<< HEAD
-    <IsPackable>false</IsPackable>
-    <Authors>RaisedApp</Authors>
-    <Company>RaisedApp</Company>
-    <Copyright>Copyright © 2019 - Present</Copyright>
-    <PackageLicenseFile>LICENSE</PackageLicenseFile>
-    <PackageProjectUrl>https://github.com/raisedapp/Hangfire.Storage.SQLite</PackageProjectUrl>
-    <RepositoryUrl>https://github.com/raisedapp/Hangfire.Storage.SQLite</RepositoryUrl>
-    <RepositoryType>git</RepositoryType> 
-=======
     <ImplicitUsings>enable</ImplicitUsings>
     <Nullable>enable</Nullable>
->>>>>>> d4005c1c
   </PropertyGroup>
 
   <ItemGroup>
